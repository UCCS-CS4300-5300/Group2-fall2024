--- conflicted
+++ resolved
@@ -1,5 +1,3 @@
-# home/utils.py 
-
 # home/utils.py 
 
 from datetime import datetime, timedelta
@@ -20,10 +18,7 @@
 	def formatday(self, day, events):
 
 		events_per_day = events.filter(start_time__day=day)
-<<<<<<< HEAD
-=======
 		
->>>>>>> bb128583
 
 		d=''
 		for event in events_per_day:
@@ -53,10 +48,6 @@
 		"home.saved_events", klass = Event)
 		"""
 		events = Event.objects.filter(user = user_id)
-<<<<<<< HEAD
-		print(events)
-=======
->>>>>>> bb128583
 		events = Event.objects.filter(user = user_id, start_time__year=self.year, start_time__month=self.month)
 
 		cal = f'<table border="0" cellpadding="0" cellspacing="0" class="calendar">\n'
