# home/utils.py 

from datetime import datetime, timedelta
from calendar import HTMLCalendar
from .models import Event
from guardian.shortcuts import get_objects_for_user
from .templatetags.template_tags import *
from django.urls import reverse
from calendar import HTMLCalendar, monthrange
from django.contrib.auth.models import User

class Calendar(HTMLCalendar):
    def __init__(self, year=None, month=None):
        self.year = year
        self.month = month
        super(Calendar, self).__init__()

    # Formats a day as a td
    def formatday(self, day, events):
        events_per_day = events.filter(start_time__day=day)

        # Check for recurring events
        recurring_events = self.get_recurring_events(events, day)

        # Combine events and recurring events
        all_events = events_per_day | recurring_events  # Use | for QuerySet union

        # Sort events by priority (higher priority first)
        sorted_events = all_events.order_by('-priority')

        d = ''
        for event in sorted_events:
            # Use the game's color, default to white 
            event_color = event.game.color if event.game else '#FFFFFF'
            # Color code the event based on the game
            d += f'<li style="background-color: {event_color}; padding: 5px; border-radius: 5px; margin-bottom: 5px; font-weight: bold;">{event.get_html_url}</li>'

        # Always show the day cell, even if there are no events
        if day != 0:  # Ensure we do not display a day cell for day 0
            return f"<td><span class='date'>{day}</span><ul> {d} </ul></td>"
        return '<td></td>'

    ##################### Recurring Events ############################
   
    def get_recurring_events(self, events, day):
        recurring_events_list = []  # Temporary list to hold recurring events for this day

        # Validate the day
        max_day = monthrange(self.year, self.month)[1]  # Get the max days in the month
        if day < 1 or day > max_day:  # Check if the day is valid
            return Event.objects.none()

        # Create the current date for the given day in the current calendar
        current_date = datetime(self.year, self.month, day).date()

        for event in events:
            if event.recurrence != 'none':
                start_date = event.start_time.date()
                recurrence_end = event.recurrence_end or current_date

                # Ensure the event's recurrence period includes the current date
                if start_date <= current_date <= recurrence_end:
                    if event.recurrence == 'daily':
                        # Daily events appear every day within the range
                        recurring_events_list.append(event)

                    elif event.recurrence == 'weekly':
                        # Explicitly calculate the recurrence dates for weekly events
                        weekly_occurrence = start_date
                        while weekly_occurrence <= recurrence_end:
                            if weekly_occurrence == current_date:
                                recurring_events_list.append(event)
                                break
                            weekly_occurrence += timedelta(weeks=1)

                    elif event.recurrence == 'monthly':
                        # Explicitly calculate the recurrence dates for monthly events
                        monthly_occurrence = start_date
                        while monthly_occurrence <= recurrence_end:
                            if monthly_occurrence == current_date:
                                recurring_events_list.append(event)
                                break
                            # Move to the next month while keeping the day the same
                            if monthly_occurrence.month == 12:
                                monthly_occurrence = monthly_occurrence.replace(year=monthly_occurrence.year + 1, month=1)
                            else:
                                monthly_occurrence = monthly_occurrence.replace(month=monthly_occurrence.month + 1)

        # Convert list to QuerySet with `in_bulk` to ensure no duplicates
        recurring_events_ids = [event.id for event in recurring_events_list]
        recurring_events = Event.objects.filter(id__in=recurring_events_ids)

        return recurring_events
    # Formats a week as a tr 
    def formatweek(self, theweek, events):
        week = ''
        for d, weekday in theweek:
            week += self.formatday(d, events)
        return f'<tr> {week} </tr>'

    # Formats a month as a table
    def formatmonth(self, events, withyear=True):
        # Start creating the HTML table for the month
        self.events = events  # Store events to access within `formatday`
        month_html = f'<table border="0" cellpadding="0" cellspacing="0" class="calendar">\n'
        month_html += f'{self.formatmonthname(self.year, self.month, withyear=withyear)}\n'
        month_html += f'{self.formatweekheader()}\n'

        # Iterate over weeks in the month
        for week in self.monthdays2calendar(self.year, self.month):
<<<<<<< HEAD
            cal += f'{self.formatweek(week, events)}\n'
        cal += f'</table>\n'
        return cal

#shows only 1 week without messing up the rest of the month
class CalendarWeek(Calendar):
    def formatmonth(self, withyear=True, user_id=None):
        user = User.objects.get(id=user_id)

        # Fetch all events for the user as a QuerySet
        events = Event.objects.filter(user=user_id, start_time__month=self.month, start_time__year=self.year)

        cal = f'<table border="0" cellpadding="0" cellspacing="0" class="calendar">\n'
        cal += f'{self.formatmonthname(self.year, self.month, withyear=withyear)}\n'
        cal += f'{self.formatweekheader()}\n'
        for week in self.monthdays2calendar(self.year, self.month):
            cal += f'{self.formatweek(week, events)}\n'
            break
        cal += f'</table>\n'
        return cal
=======
            month_html += '<tr>'
            for day, weekday in week:
                month_html += self.formatday(day, events)
            month_html += '</tr>'

        month_html += '</table>'
        return month_html
>>>>>>> 92ffbd8e
<|MERGE_RESOLUTION|>--- conflicted
+++ resolved
@@ -108,10 +108,13 @@
 
         # Iterate over weeks in the month
         for week in self.monthdays2calendar(self.year, self.month):
-<<<<<<< HEAD
-            cal += f'{self.formatweek(week, events)}\n'
-        cal += f'</table>\n'
-        return cal
+            month_html += '<tr>'
+            for day, weekday in week:
+                month_html += self.formatday(day, events)
+            month_html += '</tr>'
+
+        month_html += '</table>'
+        return month_html
 
 #shows only 1 week without messing up the rest of the month
 class CalendarWeek(Calendar):
@@ -128,13 +131,4 @@
             cal += f'{self.formatweek(week, events)}\n'
             break
         cal += f'</table>\n'
-        return cal
-=======
-            month_html += '<tr>'
-            for day, weekday in week:
-                month_html += self.formatday(day, events)
-            month_html += '</tr>'
-
-        month_html += '</table>'
-        return month_html
->>>>>>> 92ffbd8e
+        return cal