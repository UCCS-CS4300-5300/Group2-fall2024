--- conflicted
+++ resolved
@@ -14,67 +14,6 @@
 from django.utils import timezone
 
 class Calendar(HTMLCalendar):
-<<<<<<< HEAD
-	def __init__(self, year=None, month=None):
-		self.year = year
-		self.month = month
-		super(Calendar, self).__init__()
-
-    # formats a day as a td
-    # filter events by day
-	def formatday(self, day, events):
-
-		events_per_day = events.filter(start_time__day=day)
-		
-
-		d=''
-		for event in events_per_day:
-			# Use the game's color, default to white 
-			event_color = event.game.color if event.game else '#FFFFFF'
-			# Color code the event based on the game
-			d += f'<li style="background-color: {event_color}; padding: 5px; border-radius: 5px; margin-bottom: 5px; font-weight: bold;">{event.get_html_url}</li>'
-
-		if day != 0:
-			return f"<td><span class='date'>{day}</span><ul> {d} </ul></td>"
-		return '<td></td>'
-
-	# formats a week as a tr 
-	def formatweek(self, theweek, events):
-		week = ''
-		for d, weekday in theweek:
-			week += self.formatday(d, events)
-		return f'<tr> {week} </tr>'
-
-	# formats a month as a table
-	# filter events by year and month
-	def formatmonth(self, withyear=True, user_id=None):
-		
-		user = User.objects.get(id = user_id)
-		
-		events = Event.objects.filter(user = user_id)
-		events = Event.objects.filter(user = user_id, start_time__year=self.year, start_time__month=self.month)
-
-		cal = f'<table border="0" cellpadding="0" cellspacing="0" class="calendar">\n'
-		cal += f'{self.formatmonthname(self.year, self.month, withyear=withyear)}\n'
-		cal += f'{self.formatweekheader()}\n'
-		for week in self.monthdays2calendar(self.year, self.month):
-			cal += f'{self.formatweek(week, events)}\n'
-		cal += f'</table>\n'
-		return cal
-
-def generate_user_token(user_id):
-    # Sign the user_id to generate a secure token
-    return signing.dumps({'user_id': user_id})
-
-def validate_user_token(token):
-    try:
-        # Unsign the token to retrieve the user_id
-        data = signing.loads(token)
-        return data.get('user_id')
-    except signing.BadSignature:
-        # Return None or raise an error if the token is invalid or expired
-        return None
-=======
     def __init__(self, year=None, month=None):
         self.year = year
         self.month = month
@@ -197,4 +136,24 @@
             break
         cal += f'</table>\n'
         return cal
->>>>>>> 3686b664
+
+        cal = f'<table border="0" cellpadding="0" cellspacing="0" class="calendar">\n'
+        cal += f'{self.formatmonthname(self.year, self.month, withyear=withyear)}\n'
+        cal += f'{self.formatweekheader()}\n'
+        for week in self.monthdays2calendar(self.year, self.month):
+            cal += f'{self.formatweek(week, events)}\n'
+        cal += f'</table>\n'
+        return cal
+
+def generate_user_token(user_id):
+    # Sign the user_id to generate a secure token
+    return signing.dumps({'user_id': user_id})
+
+def validate_user_token(token):
+    try:
+        # Unsign the token to retrieve the user_id
+        data = signing.loads(token)
+        return data.get('user_id')
+    except signing.BadSignature:
+        # Return None or raise an error if the token is invalid or expired
+        return None