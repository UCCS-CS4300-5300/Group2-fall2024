--- conflicted
+++ resolved
@@ -8,13 +8,10 @@
 from django.urls import reverse
 from calendar import HTMLCalendar, monthrange
 from django.contrib.auth.models import User
-<<<<<<< HEAD
-=======
 
 from django.core import signing
 from django.conf import settings
 from django.utils import timezone
->>>>>>> c28d4faf
 
 class Calendar(HTMLCalendar):
     def __init__(self, year=None, month=None):
@@ -138,9 +135,6 @@
             cal += f'{self.formatweek(week, events)}\n'
             break
         cal += f'</table>\n'
-<<<<<<< HEAD
-        return cal
-=======
         return cal
 
         cal = f'<table border="0" cellpadding="0" cellspacing="0" class="calendar">\n'
@@ -162,5 +156,4 @@
         return data.get('user_id')
     except signing.BadSignature:
         # Return None or raise an error if the token is invalid or expired
-        return None
->>>>>>> c28d4faf
+        return None