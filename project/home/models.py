--- conflicted
+++ resolved
@@ -2,13 +2,9 @@
 from django.shortcuts import reverse
 from django.contrib.auth import get_user_model
 from django.contrib.auth.models import User
-<<<<<<< HEAD
-from guardian.shortcuts import assign_perm
-=======
 from django.db.models import Q
 from guardian.shortcuts import assign_perm
 import uuid
->>>>>>> c28d4faf
 
 # Create your models here.
 
@@ -83,11 +79,6 @@
         super().save(*args, **kwargs)
         # Grant 'view_event' permission to the assigned user
         assign_perm('view_event', self.user, self)
-<<<<<<< HEAD
-
-    def __str__(self):
-        return self.title
-=======
 
     def __str__(self):
         return self.title
@@ -102,7 +93,6 @@
 
     def __str__(self):
         return f'{self.from_user.username} to {self.to_user.username}'
->>>>>>> c28d4faf
 
     @property
     def friends(self):
