from django import forms
from django.forms import ModelForm, DateInput
from .models import Event, Game
from django.contrib.auth.models import User
from django.contrib.auth.forms import UserCreationForm
from django.core.exceptions import ValidationError  
from django.forms.fields import EmailField  
from django.forms.forms import Form  


class CustomUserCreationForm(UserCreationForm):  
    username = forms.CharField(label='username', min_length=5, max_length=150)  
    email = forms.EmailField(label='email')  
    password1 = forms.CharField(label='password', widget=forms.PasswordInput)  
    password2 = forms.CharField(label='Confirm password', widget=forms.PasswordInput)  
  
    def username_clean(self):  
        username = self.cleaned_data['username'].lower()  
        new = User.objects.filter(username = username)  
        if new.count():  
            raise ValidationError("User Already Exist")  
        return username  
  
    def email_clean(self):  
        email = self.cleaned_data['email'].lower()  
        new = User.objects.filter(email=email)  
        if new.count():  
            raise ValidationError(" Email Already Exist")  
        return email  
  
    def clean_password2(self):  
        password1 = self.cleaned_data['password1']  
        password2 = self.cleaned_data['password2']  
  
        if password1 and password2 and password1 != password2:  
            raise ValidationError("Password don't match")  
        return password2  
  
    def save(self, commit = True):  
        user = User.objects.create_user(  
            self.cleaned_data['username'],  
            self.cleaned_data['email'],  
            self.cleaned_data['password1']  
        )  
        return user

class EventForm(ModelForm):
    class Meta:
        model = Event
        #datetime-local is a HTML5 input type, to make date time show on fields
        widgets = {
            'start_time': DateInput(attrs={'type': 'datetime-local'}, format='%Y-%m-%dT%H:%M'),
            'end_time': DateInput(attrs={'type': 'datetime-local'}, format='%Y-%m-%dT%H:%M'),
        }
        fields = ('title', 'description', 'start_time', 'end_time' )
    
    def __init__(self, *args, **kwargs):
        super(EventForm, self).__init__(*args, **kwargs)
        # input_formats to parse HTML5 datetime-local input to datetime field
        self.fields['start_time'].input_formats = ('%Y-%m-%dT%H:%M',)
        self.fields['end_time'].input_formats = ('%Y-%m-%dT%H:%M',)

<<<<<<< HEAD
class UsersForm(ModelForm):
    class Meta:
        model = User
        fields = ('username', 'first_name', 'last_name', 'email',)
=======
class GameForm(forms.ModelForm):
    class Meta:
        model = Game
        fields = '__all__'
        widgets = {
            'release_date': forms.DateInput(attrs={'type': 'date'}),
        }
>>>>>>> 54c143ce
<|MERGE_RESOLUTION|>--- conflicted
+++ resolved
@@ -60,12 +60,6 @@
         self.fields['start_time'].input_formats = ('%Y-%m-%dT%H:%M',)
         self.fields['end_time'].input_formats = ('%Y-%m-%dT%H:%M',)
 
-<<<<<<< HEAD
-class UsersForm(ModelForm):
-    class Meta:
-        model = User
-        fields = ('username', 'first_name', 'last_name', 'email',)
-=======
 class GameForm(forms.ModelForm):
     class Meta:
         model = Game
@@ -73,4 +67,7 @@
         widgets = {
             'release_date': forms.DateInput(attrs={'type': 'date'}),
         }
->>>>>>> 54c143ce
+class UsersForm(ModelForm):
+    class Meta:
+        model = User
+        fields = ('username', 'first_name', 'last_name', 'email',)