--- conflicted
+++ resolved
@@ -7,14 +7,6 @@
 from .models import *
 from django.contrib.auth.models import User
 from .utils import Calendar
-<<<<<<< HEAD
-from .forms import EventForm
-from django.contrib.auth.forms import UserCreationForm, AuthenticationForm
-from django.contrib import messages
-from django.contrib.auth import authenticate, login, logout
-from django.contrib.auth.decorators import login_required
-from .forms import UserRegisterForm
-=======
 from .forms import *
 from django.contrib.auth.forms import UserCreationForm, AuthenticationForm
 from django.contrib import messages
@@ -23,7 +15,6 @@
 
  
 
->>>>>>> bb128583
 
 
 # Create your views here.
@@ -116,34 +107,6 @@
     return render(request, 'create_game.html', {'form': form})
   
 ########### register here ##################################### 
-<<<<<<< HEAD
-def register_view(request):
-    if request.method == "POST" :
-        form = UserCreationForm(request.POST)
-        if form.is_valid():
-            login( request, form.save())
-            return redirect("login")
-        else:
-            form = UserCreationForm()
-    form = UserCreationForm()
-    return render(request, "register.html", {"form" : form})
-  
-################ login forms################################################### 
-def login_view(request):
-    if request.method == "POST":
-        form = AuthenticationForm(data=request.POST)
-        if form.is_valid():
-            login(request, form.get_user())
-            return redirect("home")
-    else:
-        form = AuthenticationForm()
-    return render(request, "login.html", {"form" : form})
-
-def logout_view(request):
-    if request.method == "POST":
-        logout(request)
-        return redirect("home")
-=======
 
 def register(request):  
     if request.method == 'POST':  
@@ -202,5 +165,4 @@
 
 def CustomLogoutView(self, request):
         logout(request)  # Log the user out
-        return redirect("index")  # Redirect to the home page or your desired URL
->>>>>>> bb128583
+        return redirect("index")  # Redirect to the home page or your desired URL