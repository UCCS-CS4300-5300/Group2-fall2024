from datetime import datetime, timedelta, date
from django.shortcuts import render, get_object_or_404, reverse, redirect
from django.http import HttpResponse, HttpResponseRedirect, Http404
from django.views import generic
from django.utils.safestring import mark_safe
import calendar
from .models import *
from django.contrib.auth.models import User
<<<<<<< HEAD
from .utils import Calendar, CalendarWeek
=======
from .utils import *
>>>>>>> c28d4faf
from .forms import *
from django.contrib.auth.forms import UserCreationForm, AuthenticationForm
from django.contrib import messages
from django.contrib.auth import authenticate, login, logout, forms
from django.contrib.auth.decorators import login_required
from django.contrib.auth.forms import PasswordChangeForm
from django.contrib.auth import update_session_auth_hash
from guardian.decorators import permission_required_or_403
from django.core.exceptions import PermissionDenied
from django.utils import timezone
from collections import OrderedDict
from django.db.models import Q
<<<<<<< HEAD
#from .forms import CustomPasswordChangeForm
=======
from .forms import CustomPasswordChangeForm
>>>>>>> c28d4faf
 
from django.http import JsonResponse
from django.http import QueryDict
import json




# Create your views here.

def index(request):
    # Gather games currently associated to user's events to display "currently playing" on the home page. 
    currently_playing_games = Game.objects.filter(events__user=request.user).distinct() if request.user.is_authenticated else None
    return render(request, 'index.html', {'currently_playing_games': currently_playing_games})

class CalendarView(generic.ListView):
    model = Event
    template_name = 'calendar.html'

    def dispatch(self, request, *args, **kwargs):
        user_id = self.kwargs.get('user_id')

        # Check if a token-based session is set, allowing access regardless of authentication
        token_user_id = self.request.session.get('calendar_access_user_id')
        
        if token_user_id == user_id:
                # Clear the token after access is granted
                #del self.request.session['calendar_access_user_id']
                # User is accessing calendar via token, no need to clear token yet
                pass
        
        # Allow access if the user is the owner or has a valid token
        elif not request.user.is_authenticated:
            
            return redirect('index')  # Redirect unauthenticated users without a token

        elif request.user.id != user_id:
            # Check if the user is a friend of the requested user
            is_friend = FriendRequest.objects.filter(
                (Q(from_user=request.user, to_user__id=user_id) |
                 Q(from_user__id=user_id, to_user=request.user)) &
                Q(accepted=True)
            ).exists()

            # If not a friend and not the owner, check token-based access
            if not is_friend:
                if token_user_id == user_id:
                    #del self.request.session['calendar_access_user_id']  # Clear token after use
                    pass
                else:
                    return redirect(reverse('calendar', args=[request.user.id]))  # Redirect if access denied

        # Proceed with the normal dispatch if everything is valid
        return super().dispatch(request, *args, **kwargs)

    def get_context_data(self, **kwargs):
        context = super().get_context_data(**kwargs)

        # Get the current user from the request
        user_id = self.kwargs.get('user_id')
        
        # use today's date for the calendar
        d = get_date(self.request.GET.get('month', None))

        # Get user-specific information about theme
        current_theme = self.request.COOKIES.get('theme', 'light')  # Default to 'light'

        # Instantiate our calendar class with the specified year and month
        cal = Calendar(d.year, d.month)

        # Query for events relevant to the selected month, including recurring events from past months
        events = Event.objects.filter(
            Q(user_id=user_id),
            Q(start_time__year=d.year, start_time__month=d.month) |
            Q(recurrence__in=['daily', 'weekly', 'monthly'], start_time__date__lte=d)
        )

        # Generate the calendar HTML with events
        html_cal = cal.formatmonth(events=events, withyear=True)
        context['calendar'] = mark_safe(html_cal)

        # Get adjacent months for navigation
        context['prev_month'] = prev_month(d)
        context['next_month'] = next_month(d)

        # Add theme
        context['current_theme'] = current_theme

        
        token_user_id = self.request.session.get('calendar_access_user_id')
        if not self.request.user.is_authenticated:
            context['is_friend_calendar'] = True
        elif token_user_id == user_id:
            #del self.request.session['calendar_access_user_id']  # Clear token after use
            context['is_friend_calendar'] = True
        else:
            #if not self:
            # Check if the calendar belongs to a friend (or self)
            context['is_friend_calendar'] = is_friend_calendar(self, user_id)
        

        context['owner'] = get_object_or_404(User, pk=user_id)

        return context

def get_date(req_day):
    if req_day:
        year, month = (int(x) for x in req_day.split('-'))
        return date(year, month, day=1)
    return datetime.today()

def prev_month(d):
    first = d.replace(day=1)
    prev_month = first - timedelta(days=1)
    month = 'month=' + str(prev_month.year) + '-' + str(prev_month.month)
    return month

def next_month(d):
    days_in_month = calendar.monthrange(d.year, d.month)[1]
    last = d.replace(day=days_in_month)
    next_month = last + timedelta(days=1)
    month = 'month=' + str(next_month.year) + '-' + str(next_month.month)
    return month

#weekclaendar view
class CalendarViewWeek(CalendarView):
    def get_context_data(self, **kwargs):
        context = super().get_context_data(**kwargs)

        # Get the current user from the request
        user_id = self.request.user.id

        # use today's date for the calendar
        d = get_date(self.request.GET.get('month', None))

        # Get user-specific information about theme
        current_theme = self.request.COOKIES.get('theme', 'light')  # Default to 'light'

        # Instantiate our calendar class with today's year and date
        cal = CalendarWeek(d.year, d.month)

        # Call the formatmonth method, which returns our calendar as a table
        html_cal = cal.formatmonth(user_id=user_id, withyear=True) 
        context['calendar'] = mark_safe(html_cal)
        # Get adjacent months
        context['prev_month'] = prev_month(d)
        context['next_month'] = next_month(d)

        #add theme
        context['current_theme'] = current_theme

        return context

########### create event ##################################### 
def get_last_day_of_month(year, month):
    """Return the last day of the specified month."""
    if month == 12:
        return 31
    else:
        return (datetime(year, month + 1, 1) - timedelta(days=1)).day
<<<<<<< HEAD
=======
def is_friend_calendar(self, user_id):
    # Check if the user is trying to view a friend's calendar
    if self.request.user.id != user_id:
        # Check if the user_id belongs to a friend
        is_friend = FriendRequest.objects.filter(
            (Q(from_user=self.request.user, to_user__id=user_id) |
             Q(from_user__id=user_id, to_user=self.request.user)) &
            Q(accepted=True)
        ).exists()
        return is_friend

>>>>>>> c28d4faf

def event(request, event_id=None):
    instance = Event()
    if event_id:
        instance = get_object_or_404(Event, pk=event_id)

    form = EventForm(request.POST or None, instance=instance)
    if request.method == 'POST' and form.is_valid():
        event = form.save(commit=False)
        event.user = request.user  # Assign the current user
        event.save()

        # Handle recurrence for a single event
        recurrence_type = event.recurrence
        if recurrence_type != 'none':
            current_start = event.start_time
            current_end = event.end_time
            recurrence_end = form.cleaned_data.get('recurrence_end')

            # Ensure current_start and current_end are timezone-aware
            current_start = timezone.make_aware(current_start) if timezone.is_naive(current_start) else current_start
            current_end = timezone.make_aware(current_end) if timezone.is_naive(current_end) else current_end

            # Ensure recurrence_end is a datetime and timezone-aware for comparison
            if recurrence_end:
                if isinstance(recurrence_end, date) and not isinstance(recurrence_end, datetime):
                    recurrence_end = timezone.make_aware(datetime.combine(recurrence_end, datetime.min.time()))
                if timezone.is_naive(recurrence_end):
                    recurrence_end = timezone.make_aware(recurrence_end)

            # Loop to create recurring events
            while True:
                # Check if we should create a new event
                overlap_exists = Event.objects.filter(
                    user=event.user,
                    start_time__lt=current_end,
                    end_time__gt=current_start,
                ).exists()

                if not overlap_exists:
                    # Create a new event for the recurrence
                    new_event = Event(
                        user=event.user,
                        title=event.title,
                        description=event.description,
                        start_time=current_start,
                        end_time=current_end,
                        recurrence='none'  # Set recurrence to none for created events
                    )
                    new_event.save()

                # Update start and end times based on recurrence type
                if recurrence_type == 'daily':
                    current_start += timedelta(days=1)
                    current_end += timedelta(days=1)
                elif recurrence_type == 'weekly':
                    current_start += timedelta(weeks=1)
                    current_end += timedelta(weeks=1)
                elif recurrence_type == 'monthly':
                    # Move to the next month and ensure valid day
                    next_month = (current_start.month % 12) + 1
                    next_year = current_start.year + (current_start.month // 12)

                    # Get the last day of the next month
                    last_day_next_month = get_last_day_of_month(next_year, next_month)

                    # Adjust the current day if it exceeds the last day of the next month
                    current_day = current_start.day
                    if current_day > last_day_next_month:
                        current_day = last_day_next_month
                    
                    current_start = current_start.replace(year=next_year, month=next_month, day=current_day)
                    current_end = current_end.replace(year=next_year, month=next_month, day=current_day)

                # Stop if we reach the end of recurrence
                if recurrence_end and current_start > recurrence_end:
                    break

        return redirect('calendar', user_id=request.user.id)

    return render(request, 'event.html', {'form': form, 'event_id': event_id})

# Function to return the detailed view of a specific event
def event_detail(request, event_id):
    
    event = get_object_or_404(Event, pk=event_id)
<<<<<<< HEAD
    if request.user.has_perm('view_event', event):
        return render(request, 'event_detail.html', {'event': event})
    else:
        return HttpResponse(status=204)

@login_required(login_url = 'login')
#method to delete a event for a user
def deleteEvent(request, user_id, id):

    #sets the event based on the id from the url
    event = get_object_or_404(Event, pk=id)

    #check the method is as expected
    if request.method == 'POST':
        #delete the event using funtion delete()
        event.delete()
        # Redirect back to the Calend list page
        return redirect('calendar', user_id)

    #pass in the event into the dictionary 
    context = {'event': event}
    #go to delete template with this information
    return render(request, 'delete.html', context)

# Function to create a new game or edit exisiting
def create_game(request, game_id=None):

    # Retrieve the game instance if editing, or create a new one if game_id is None
    game = get_object_or_404(Game, id=game_id) if game_id else None

=======

    owner = event.user

    # Check if a token-based session is set, allowing access regardless of authentication
    token_user_id = request.session.get('calendar_access_user_id')
    
    is_friend = False

    if token_user_id == owner.id:
        #del self.request.session['calendar_access_user_id']  # Clear token after use
        is_friend = True
    elif request.user.id != owner.id:
        # Check if the user_id belongs to a friend
        is_friend = FriendRequest.objects.filter(
            (Q(from_user=request.user, to_user__id=owner.id) |
            Q(from_user__id=owner.id, to_user=request.user)) &
            Q(accepted=True)
        ).exists()

    if request.user.has_perm('view_event', event) | is_friend:
        return render(request, 'event_detail.html', {'event': event, 'is_friend':is_friend, 'owner':owner})
    else:
        return HttpResponse(status=204)

@login_required(login_url = 'login')
#method to delete a event for a user
def deleteEvent(request, user_id, id):

    #sets the event based on the id from the url
    event = get_object_or_404(Event, pk=id)

    if request.user.has_perm('view_event', event):
        

        #check the method is as expected
        if request.method == 'POST':
            #delete the event using funtion delete()
            event.delete()
            # Redirect back to the Calend list page
            return redirect('calendar', user_id)

        #pass in the event into the dictionary 
        context = {'event': event}
        #go to delete template with this information
        return render(request, 'delete.html', context)

    return redirect(reverse('event_detail', args=[id]))  # Redirect to a list of games or wherever


# Function to create a new game or edit exisiting
def create_game(request, game_id=None):

    # Retrieve the game instance if editing, or create a new one if game_id is None
    game = get_object_or_404(Game, id=game_id) if game_id else None

>>>>>>> c28d4faf
    if request.method == 'POST':
        form = GameForm(request.POST, request.FILES, instance=game)
        if form.is_valid():
            form.save()
            return redirect(reverse('calendar', args=[request.user.id]))  # Redirect to a list of games or wherever
    else:
        form = GameForm(instance=game)

    return render(request, 'create_game.html', {'form': form})
  
########### register here ##################################### 

def register(request):  
    if request.method == 'POST':  
        form = CustomUserCreationForm(request.POST)  
        if form.is_valid():  
            
            user = form.save()  
            messages.success(request, 'Your account has been created successfully!')
            return redirect("login")
    else:  
        form = CustomUserCreationForm()  
    context = {  
        'form':form  
    }  
    return render(request, 'registration/register.html', context)  

################ user page ################################################### 
@login_required(login_url = 'login')
def userPage(request):
    user_id = request.user.id
    
    user = User.objects.get(id=user_id)
    form = UsersForm(instance = user)
    password_form = PasswordChangeForm(request.user)

    if request.method == 'POST' and 'password_form' not in request.POST:
        form = UsersForm(request.POST, request.FILES, instance = user)
        if form.is_valid():
            
            form.save()
            messages.success(request, 'Your account has been updated successfully!')
            return redirect("index")
    
    context = {'user':user,'form':form}
    return render(request, 'user.html', context)

    ################ login forms################################################### 
def Login(request):
    if request.method == 'POST':
  
        # AuthenticationForm_can_also_be_used__
  
        username = request.POST['username']
        password = request.POST['password']
        user = authenticate(request, username = username, password = password)
        if user is not None:
            form = login(request, user)
            messages.success(request, f' welcome {username} !!')
            return redirect('index')
        else:
            messages.info(request, f'Please enter a correct username and password. Note that both fields may be case-sensitive.')
    form = AuthenticationForm()
    return render(request, 'login.html', {'form':form, 'title':'log in'})


################ Update Password################################################### 
@login_required
def update_account(request):
    user_form = UsersForm(instance=request.user)
    if request.method == 'POST':
        user_form = UsersForm(request.POST, instance=request.user)
        if user_form.is_valid():
            user_form.save()
            messages.success(request, 'Your account has been updated successfully!.')
            return redirect('user_page')
    return render(request, 'update_account.html', {'user_form': user_form})

@login_required
def update_password(request):
    if request.method == 'POST':
        form = CustomPasswordChangeForm(user=request.user, data=request.POST)
        if form.is_valid():
            form.save()
            update_session_auth_hash(request, form.user)  # Keeps the user logged in after password change
            messages.success(request, 'Your password was successfully updated!')
            return redirect('user_page')  # Redirect to the user profile page after successful update
        else:
            messages.error(request, 'Please correct the errors below.')
    else:
        form = CustomPasswordChangeForm(user=request.user)
    
    return render(request, 'update_password.html', {'password_form': form})

################ logout ################################################### 

def CustomLogoutView(self, request):
        logout(request)  # Log the user out
        return redirect("index")  # Redirect to the home page or your desired URL

@login_required(login_url='login')
def todo_list(request):
    current_date = timezone.localtime(timezone.now()).date()
    events = Event.objects.filter(user=request.user, start_time__date=current_date).order_by('game__name', 'start_time', '-priority')

    # Organize events by game and track the earliest start time and highest priority for sorting
    games_with_events = {}

    for event in events:
        game = event.game  # Get the Game instance associated with the event
        game_name = game.name if game else "No Game"
        
        if game_name not in games_with_events:
            games_with_events[game_name] = {
                'game': game,          # Store the actual Game object
                'events': [],          # List to hold events for this game
                'earliest_start': event.start_time,  # Track the earliest start time in this game
                'highest_priority': event.priority   # Track the highest priority in this game
            }
        
        # Add the event to the list of events for this game
        games_with_events[game_name]['events'].append(event)
        
        # Update the earliest start time for the game if this event is earlier
        if event.start_time < games_with_events[game_name]['earliest_start']:
            games_with_events[game_name]['earliest_start'] = event.start_time
        
        # Update the highest priority for the game if this event has a higher priority
        if event.priority > games_with_events[game_name]['highest_priority']:
            games_with_events[game_name]['highest_priority'] = event.priority

    # Sort games by earliest start time (primary) and highest priority (secondary), with higher priority first
    sorted_games_with_events = OrderedDict(
        sorted(
            games_with_events.items(),
            key=lambda x: (x[1]['earliest_start'], -x[1]['highest_priority'])
        )
    )

    context = {
        'games_with_events': sorted_games_with_events
    }

<<<<<<< HEAD
    return render(request, 'todo_list.html', context)
=======
    return render(request, 'todo_list.html', context)

@login_required
def friends(request):
    # Initialize the list of users to be empty
    users = []
    
    # Handle POST request (when searching)
    if request.method == 'POST':
        query = request.POST.get('query', '')
        if query:
            users = User.objects.filter(username__icontains=query)  # Filter users by search term
    
    return render(request, 'social.html', {'users': users})  # Render the template with the results

@login_required
def ajax_search(request):
    try:
        query = request.GET.get('query', '').strip()
        results = []
        if query:
            users = User.objects.filter(username__icontains=query).exclude(id=request.user.id)
            for user in users:
                # Check friendship status
                is_friend = FriendRequest.objects.filter(
                    Q(from_user=request.user, to_user=user) | Q(from_user=user, to_user=request.user),
                    accepted=True
                ).exists()

                # Check if a pending friend request exists
                has_pending_request = FriendRequest.objects.filter(
                    Q(from_user=request.user, to_user=user) | Q(from_user=user, to_user=request.user), accepted=False
                ).exists()

                status = 'Send Friend Request'
                if is_friend:
                    status = 'Already Friends'
                elif has_pending_request:
                    status = 'Request Pending'

                results.append({
                    'username': user.username,
                    'user_id': user.id,
                    'status': status  # Send status to the frontend
                })

        return JsonResponse(results, safe=False)

    except Exception as e:
        return JsonResponse({'error': str(e)}, status=500)  # Return error details in response

@login_required
# View to handle sending friend requests
def send_friend_request(request):
    if request.method == 'POST':
        user_id = request.POST.get('user_id')
        if user_id:
            to_user = User.objects.get(id=user_id)
            # Ensure user is not sending a request to themselves
            if to_user != request.user:
                # Create a friend request instance
                from_user = request.user

                # Check if a friend request already exists between these users
                existing_request = FriendRequest.objects.filter(
                    from_user=from_user,
                    to_user=to_user,
                    accepted=False
                ).exists()

                # Check if they are already friends
                are_already_friends = FriendRequest.objects.filter(
                    (Q(from_user=from_user) & Q(to_user=to_user)) |
                    (Q(from_user=to_user) & Q(to_user=from_user)),
                    accepted=True
                ).exists()
                
                if existing_request:
                    return JsonResponse({'success': False, 'message': 'Friend request already sent.'}, status=400)
        
                if are_already_friends:
                    return JsonResponse({'success': False, 'message': 'You are already friends.'}, status=400)

                friend_request = FriendRequest(from_user=from_user, to_user=to_user)
                friend_request.save()
                return JsonResponse({'message': 'Friend request sent successfully!'})
            else:
                return JsonResponse({'message': 'You cannot send a friend request to yourself.'})
        return JsonResponse({'message': 'Invalid user ID.'})
    return JsonResponse({'message': 'Invalid request method.'})

@login_required
def view_friend_requests(request):
    # Get all friend requests that are sent to the current user and not accepted
    pending_requests = FriendRequest.objects.filter(to_user=request.user, accepted=False)

    return render(request, 'social.html', {'pending_requests': pending_requests})

@login_required
def ajax_friend_requests(request):
    if request.headers.get('x-requested-with') == 'XMLHttpRequest':
        # Retrieve friend requests for the logged-in user
        friend_requests = FriendRequest.objects.filter(to_user=request.user, accepted=False)

        # Format the friend requests as JSON data
        data = {
            'requests': [
                {
                    'request_id': fr.id,
                    'from_user': fr.from_user.username,
                    'created_at': fr.created_at.strftime('%Y-%m-%d %H:%M:%S')
                }
                for fr in friend_requests
            ]
        }

        # Return the JSON response with the 'requests' key
        return JsonResponse(data)
    
    return JsonResponse({'error': 'Invalid request'}, status=400)

@login_required
def accept_friend_request(request):



    if request.method == 'POST':
        
        try:
            # Get the friend request by ID (passed via POST)
            friend_request_id = request.POST.get('request_id')

            # Validate request_id
            if not friend_request_id:
                return JsonResponse({'success': False, 'error': 'Request ID is missing'}, status=400)
           
            friend_request = get_object_or_404(FriendRequest, id=friend_request_id)

            

            # Ensure that the request is for the current user (security check)
            if friend_request.to_user != request.user:
                return JsonResponse({'error': 'You are not authorized to accept this request.'}, status=403)

            

            # Update the 'accepted' field to True
            friend_request.accepted = True
            friend_request.save()

            # Optionally, return a success message or the updated data
            return JsonResponse({'success' : True , 'message':'Friend request accepted successfully.'})
        
        except FriendRequest.DoesNotExist:
            return JsonResponse({'success': False, 'error': 'Friend request not found'}, status=404)
        except Exception as e:
            return JsonResponse({'success': False, 'error': str(e)}, status=500)
    return JsonResponse({'error': 'Invalid request method.'}, status=400)

@login_required
def decline_friend_request(request):
    if request.method == 'POST':
        
        try:
            # Get the friend request by ID (passed via POST)
            friend_request_id = request.POST.get('request_id')

            

            # Validate request_id
            if not friend_request_id:
                return JsonResponse({'success': False, 'error': 'Request ID is missing'}, status=400)
           
            friend_request = get_object_or_404(FriendRequest, id=friend_request_id)

            print(friend_request)

            # Ensure that the request is for the current user (security check)
            if friend_request.to_user != request.user:
                return JsonResponse({'error': 'You are not authorized to accept this request.'}, status=403)


            
            # delete the FriendRequest
            friend_request.delete()

            # Optionally, return a success message or the updated data
            return JsonResponse({'success' : True , 'message':'Friend request declined successfully.'})
        
        except FriendRequest.DoesNotExist:
            return JsonResponse({'success': False, 'error': 'Friend request not found'}, status=404)

        except Exception as e:
            return JsonResponse({'success': False, 'error': str(e)}, status=500)
    
    return JsonResponse({'error': 'Invalid request method.'}, status=400)

    return JsonResponse({'success': False}, status=400)

@login_required
def ajax_view_friends(request):
    user = request.user

    # Fetch all accepted friend requests for the current user
    friends = FriendRequest.objects.filter(
        (Q(from_user=user) | Q(to_user=user)),
        accepted=True
    )

    # Get the unique friends by filtering based on the related users in the requests
    friends_list = []
    for fr in friends:
        if fr.from_user != user:
            friends_list.append(fr.from_user)
        else:
            friends_list.append(fr.to_user)
    
    data = {
        'friends': [

            {
                'username': fr.username,
                'user_id': fr.id

            }
            for fr in friends_list
            
        ]
    
    }
    return JsonResponse(data)
    
@login_required
def view_friends(request):
    user = request.user

    # Fetch all accepted friend requests for the current user
    friends = FriendRequest.objects.filter(
        (Q(from_user=user) | Q(to_user=user)),
        accepted=True
    )

    # Get the unique friends by filtering based on the related users in the requests
    friends_list = []
    for fr in friends:
        if fr.from_user != user:
            friends_list.append(fr.from_user)
        else:
            friends_list.append(fr.to_user)

    return render(request, 'social.html', {'friends': friends_list})

@login_required
def delete_friend(request):
    try:
        
        user = request.user

        data = json.loads(request.body)
        #data = QueryDict(request.body)
        
        user_id = data.get('friend_id')
        
        friend = User.objects.get(id=user_id)

        # Check if they are friends (i.e., there exists an accepted FriendRequest)
        friend_request = FriendRequest.objects.filter(
            (Q(from_user=user) & Q(to_user=friend)) | 
            (Q(from_user=friend) & Q(to_user=user)),
            accepted=True
        )

        

        if friend_request.exists():
            # Update the 'accepted' field to False
            #friend_request.accepted = False
            #friend_request.save()
            # Delete the friendship by deleting the FriendRequest
            friend_request.delete()

            return JsonResponse({'success': True, 'status': 'Send Friend Request', 'message': 'Friend deleted successfully!'})
        else:
            return JsonResponse({'success': False, 'message': 'No friendship found.'}, status=400)

    except User.DoesNotExist:
        return JsonResponse({'success': False, 'message': 'User not found.'}, status=404)

@login_required
def generate_calendar_link(request):
    user_id = request.GET.get('owner_id')
    user = User.objects.get(id=user_id)
    
    # Ensure the logged-in user is generating the link for their own calendar
    if user != request.user:
        return JsonResponse({'success': False, 'message': 'You are not authorized to share this calendar.'})
    
    # Create a CalendarAccess instance to generate a unique token for sharing the calendar
    calendar_access = CalendarAccess.objects.create(user=user)
    share_link = f"{request.build_absolute_uri('/calendar/access/')}?token={calendar_access.token}"

    # Return the shareable link as part of the response
    return JsonResponse({'success': True, 'share_link': share_link})

def calendar_access(request):
    token = request.GET.get('token')
    

    if not token:
        raise Http404("Token not provided")

    try:
        calendar_access = CalendarAccess.objects.get(token=token)
    except CalendarAccess.DoesNotExist:
        raise Http404("Invalid or expired token")


    # Set a session variable indicating access for this specific user
    request.session['calendar_access_user_id'] = calendar_access.user.id

    # Redirect to CalendarView with the owner's user_id
    return redirect('calendar', user_id=calendar_access.user.id)
>>>>>>> c28d4faf
<|MERGE_RESOLUTION|>--- conflicted
+++ resolved
@@ -6,11 +6,7 @@
 import calendar
 from .models import *
 from django.contrib.auth.models import User
-<<<<<<< HEAD
-from .utils import Calendar, CalendarWeek
-=======
 from .utils import *
->>>>>>> c28d4faf
 from .forms import *
 from django.contrib.auth.forms import UserCreationForm, AuthenticationForm
 from django.contrib import messages
@@ -23,11 +19,7 @@
 from django.utils import timezone
 from collections import OrderedDict
 from django.db.models import Q
-<<<<<<< HEAD
-#from .forms import CustomPasswordChangeForm
-=======
 from .forms import CustomPasswordChangeForm
->>>>>>> c28d4faf
  
 from django.http import JsonResponse
 from django.http import QueryDict
@@ -188,8 +180,6 @@
         return 31
     else:
         return (datetime(year, month + 1, 1) - timedelta(days=1)).day
-<<<<<<< HEAD
-=======
 def is_friend_calendar(self, user_id):
     # Check if the user is trying to view a friend's calendar
     if self.request.user.id != user_id:
@@ -201,7 +191,6 @@
         ).exists()
         return is_friend
 
->>>>>>> c28d4faf
 
 def event(request, event_id=None):
     instance = Event()
@@ -288,38 +277,6 @@
 def event_detail(request, event_id):
     
     event = get_object_or_404(Event, pk=event_id)
-<<<<<<< HEAD
-    if request.user.has_perm('view_event', event):
-        return render(request, 'event_detail.html', {'event': event})
-    else:
-        return HttpResponse(status=204)
-
-@login_required(login_url = 'login')
-#method to delete a event for a user
-def deleteEvent(request, user_id, id):
-
-    #sets the event based on the id from the url
-    event = get_object_or_404(Event, pk=id)
-
-    #check the method is as expected
-    if request.method == 'POST':
-        #delete the event using funtion delete()
-        event.delete()
-        # Redirect back to the Calend list page
-        return redirect('calendar', user_id)
-
-    #pass in the event into the dictionary 
-    context = {'event': event}
-    #go to delete template with this information
-    return render(request, 'delete.html', context)
-
-# Function to create a new game or edit exisiting
-def create_game(request, game_id=None):
-
-    # Retrieve the game instance if editing, or create a new one if game_id is None
-    game = get_object_or_404(Game, id=game_id) if game_id else None
-
-=======
 
     owner = event.user
 
@@ -375,7 +332,6 @@
     # Retrieve the game instance if editing, or create a new one if game_id is None
     game = get_object_or_404(Game, id=game_id) if game_id else None
 
->>>>>>> c28d4faf
     if request.method == 'POST':
         form = GameForm(request.POST, request.FILES, instance=game)
         if form.is_valid():
@@ -519,9 +475,6 @@
         'games_with_events': sorted_games_with_events
     }
 
-<<<<<<< HEAD
-    return render(request, 'todo_list.html', context)
-=======
     return render(request, 'todo_list.html', context)
 
 @login_required
@@ -843,5 +796,4 @@
     request.session['calendar_access_user_id'] = calendar_access.user.id
 
     # Redirect to CalendarView with the owner's user_id
-    return redirect('calendar', user_id=calendar_access.user.id)
->>>>>>> c28d4faf
+    return redirect('calendar', user_id=calendar_access.user.id)