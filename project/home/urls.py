--- conflicted
+++ resolved
@@ -9,13 +9,10 @@
 from django.conf.urls.static import static
 
 
-<<<<<<< HEAD
-=======
 from django.conf import settings
 
 
 
->>>>>>> c28d4faf
 
 urlpatterns = [
     path('', index, name='index'),
@@ -30,11 +27,7 @@
     path('accounts/update_password/', views.update_password, name = "update_password"),
     path('accounts/update_account/', views.update_account, name = "update_account"),
     
-<<<<<<< HEAD
-    path('calendar/<int:user_id>', CalendarView.as_view(), name = 'calendar' ),
-=======
     path('calendar/<int:user_id>/', CalendarView.as_view(), name = 'calendar' ),
->>>>>>> c28d4faf
     path('calendarweek/<int:user_id>', CalendarViewWeek.as_view(), name = 'calendarweek' ),
     re_path(r'^event/new/$', views.event, name='event_new'),
     re_path(r'^event/edit/(?P<event_id>\d+)/$', views.event, name='event_edit'),
@@ -48,8 +41,6 @@
     #url for event deletion that takes in user id and recipe id
     path('event_delete/<int:user_id>/<int:id>', views.deleteEvent, name='delete_event'),
     path('todo-list/', views.todo_list, name='todo_list'),
-<<<<<<< HEAD
-=======
 
     # Standard search page
     path('friends/', views.friends, name='friends'),  
@@ -70,7 +61,6 @@
     path('decline-friend-request/', views.decline_friend_request, name='decline_friend_request'),
     
     path('delete_friend/', views.delete_friend, name='delete_friend'),
->>>>>>> c28d4faf
 ]
 
 #stuff for image upload
