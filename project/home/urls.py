from django.urls import path, re_path
from . import views
from .views import *
from django.contrib.auth import views as auth

urlpatterns = [
    path('', index, name='index'),
    # include home path on url to match our navbar route
    path('home', index, name='home'),
<<<<<<< HEAD
    path('login/',  Login, name ='login'),
    #path('logout/', auth.LogoutView.as_view(template_name ='logout.html'), name ='logout'),
    path('register/', Register, name ='register'),
    path('calendar/<int:user_id>', CalendarView.as_view(), name = 'calendar' ),
=======
    path('login/',  views.login_view, name ='login'),
    path('logout/', views.logout_view, name ='logout'),
    path('register/', views.register_view, name ='register'),
    path('calendar', CalendarView.as_view(), name = 'calendar' ),
>>>>>>> 26f2c0e1
    re_path(r'^event/new/$', views.event, name='event_new'),
    re_path(r'^event/edit/(?P<event_id>\d+)/$', views.event, name='event_edit'),
]<|MERGE_RESOLUTION|>--- conflicted
+++ resolved
@@ -7,17 +7,12 @@
     path('', index, name='index'),
     # include home path on url to match our navbar route
     path('home', index, name='home'),
-<<<<<<< HEAD
-    path('login/',  Login, name ='login'),
-    #path('logout/', auth.LogoutView.as_view(template_name ='logout.html'), name ='logout'),
-    path('register/', Register, name ='register'),
-    path('calendar/<int:user_id>', CalendarView.as_view(), name = 'calendar' ),
-=======
+
     path('login/',  views.login_view, name ='login'),
     path('logout/', views.logout_view, name ='logout'),
     path('register/', views.register_view, name ='register'),
-    path('calendar', CalendarView.as_view(), name = 'calendar' ),
->>>>>>> 26f2c0e1
+    
+    path('calendar/<int:user_id>', CalendarView.as_view(), name = 'calendar' ),
     re_path(r'^event/new/$', views.event, name='event_new'),
     re_path(r'^event/edit/(?P<event_id>\d+)/$', views.event, name='event_edit'),
 ]