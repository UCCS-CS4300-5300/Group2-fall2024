from django.urls import path, re_path, include
from . import views
from .views import *
from django.contrib.auth import views as auth
from .forms import *

urlpatterns = [
    path('', index, name='index'),
    # include home path on url to match our navbar route
    path('home', index, name='home'),
<<<<<<< HEAD

    path('login/',  views.login_view, name ='login'),
    path('logout/', views.logout_view, name ='logout'),
    path('register/', views.register_view, name ='register'),
=======
    
    #login/registration urls
    path('accounts/', include('django.contrib.auth.urls')),
    path('accounts/logout/', CustomLogoutView, name='logout'),  # Use your custom logout view
    path('accounts/register/', register, name = "register"),
    path('accounts/profile/', views.userPage, name = "user_page"),

>>>>>>> ca66a6c8
    
    path('calendar/<int:user_id>', CalendarView.as_view(), name = 'calendar' ),
    re_path(r'^event/new/$', views.event, name='event_new'),
    re_path(r'^event/edit/(?P<event_id>\d+)/$', views.event, name='event_edit'),
    
    # Add URL path for the event detail view
    path('event/<int:event_id>/', views.event_detail, name='event_detail'),
    # URl path for the create game view
    path('calendar/create_game/', views.create_game, name='create_game'),
    #url for event deletion that takes in user id and recipe id
    path('event_delete/<int:user_id>/<int:id>', views.deleteEvent, name='delete_event'),
]<|MERGE_RESOLUTION|>--- conflicted
+++ resolved
@@ -8,12 +8,6 @@
     path('', index, name='index'),
     # include home path on url to match our navbar route
     path('home', index, name='home'),
-<<<<<<< HEAD
-
-    path('login/',  views.login_view, name ='login'),
-    path('logout/', views.logout_view, name ='logout'),
-    path('register/', views.register_view, name ='register'),
-=======
     
     #login/registration urls
     path('accounts/', include('django.contrib.auth.urls')),
@@ -21,7 +15,6 @@
     path('accounts/register/', register, name = "register"),
     path('accounts/profile/', views.userPage, name = "user_page"),
 
->>>>>>> ca66a6c8
     
     path('calendar/<int:user_id>', CalendarView.as_view(), name = 'calendar' ),
     re_path(r'^event/new/$', views.event, name='event_new'),
