{% extends "base_template.html" %} 
{% load static %}

{% block title %}
New Event
{% endblock %}

{% block content %}
<<<<<<< HEAD
<div class="clearfix">
  <a class="btn btn-info left" href="{% url 'calendar' user.id%}"> Calendar </a>
</div>
=======
<link rel="stylesheet" type="text/css" href="{% static 'calendar/styles.css' %}">
>>>>>>> bb128583

{% if form.errors %}
    {% for field in form %}
        {% for error in field.errors %}
            <div class="alert alert-danger">
                {{ field.label }} <strong>{{ error|escape }}</strong>
            </div>
        {% endfor %}
    {% endfor %}
    {% for error in form.non_field_errors %}
        <div class="alert alert-danger">
            {{ field.label }} <strong>{{ error|escape }}</strong>
        </div>
    {% endfor %}
{% endif %}

<form class="container mt-5" method="post">
  {% csrf_token %}
  <table class="form-table">
    {{ form }}
    <tr><td colspan="2">
      <div class="clearfix">
        <a class="btn left" href="{% url 'calendar' user.id%}">Back to Calendar </a>
        <button type="submit" class="btn right"> Submit </button>
      </div>
    </td></tr>
  </table>
</form>
{% endblock %}<|MERGE_RESOLUTION|>--- conflicted
+++ resolved
@@ -6,13 +6,7 @@
 {% endblock %}
 
 {% block content %}
-<<<<<<< HEAD
-<div class="clearfix">
-  <a class="btn btn-info left" href="{% url 'calendar' user.id%}"> Calendar </a>
-</div>
-=======
 <link rel="stylesheet" type="text/css" href="{% static 'calendar/styles.css' %}">
->>>>>>> bb128583
 
 {% if form.errors %}
     {% for field in form %}
