<!DOCTYPE html>
<html lang="en">
    <!-- ensure that static folder is available for use on this template -->
{% load static %}
{% load bootstrap5 %}
{% bootstrap_css %}
{% bootstrap_javascript %}
<head>
    <meta charset="UTF-8">
    <meta name="viewport" content="width=device-width, initial-scale=1.0">
    <!-- Used bootstrap to make sure sticky navigation bar with game-logo on the left and routes to other pages -->
    <link rel="stylesheet" href="{% static 'styles-v2.css' %}">
    <link href="https://stackpath.bootstrapcdn.com/bootstrap/4.5.2/css/bootstrap.min.css" rel="stylesheet">
    
    <title>
        {% block title %}Homepage
        {% endblock %}
    </title>
</head>
<body class="d-flex flex-column min-vh-100">
    
    <!-- including common navbar file on index page  -->
    <!-- Updated navigation for responsiveness w/ better view -->
    <nav class="nav navbar navbar-expand-lg navbar-dark sticky-top" >
        <div class="container-fluid">
            <!-- logo -->
            <img src="{% static 'images/game-logo.png' %}" alt="GamePlan Logo" class="logo">
            <!-- toggle navigation for the small screen sizes for responsiveness -->
            <button class="navbar-toggler" type="button" data-toggle="collapse" data-target="#navbarNav"
                aria-controls="navbarNav" aria-expanded="false" aria-label="Toggle navigation">
                <span class="navbar-toggler-icon"></span>
            </button>

            <div class="collapse navbar-collapse" id="navbarNav" >
                <div class="mx-auto"> <!-- This centers the navbar items -->
                    <!-- navigation list -->
                    <ul class="navbar-nav">
                        <li class="nav-item active"><a class="nav-link" href="{% url 'home' %}">Home</a></li>
                        {% if user.is_authenticated %}
                        <!-- Calendar View Dropdown -->
                        <li class="nav-item dropdown">
                            <a class="nav-link dropdown-toggle" id="viewToggleDropdown" role="button" data-toggle="dropdown" aria-haspopup="true" aria-expanded="false">
                                Calendar
                            </a>
                            <div class="dropdown-menu" aria-labelledby="viewToggleDropdown">
                                <a class="dropdown-item" href="{% url 'calendar' user.id %}">Monthly</a>
<<<<<<< HEAD
                                <a class="dropdown-item" href="#">Weekly</a>
=======
                                <a class="dropdown-item" href="{% url 'calendarweek' user.id %}">Weekly</a>
>>>>>>> a907c322
                            </div>
                        </li>
                            <li class="nav-item"><a class="nav-link" href="{% url 'todo_list' %}">To-Do List</a></li>
                    
                            <li class="nav-item"><a class="nav-link" href="{% url 'user_page' %}">Account</a></li>
                            <li class="nav-item"><a class="nav-link" href="{% url 'logout' %}">Logout</a></li>
                        {% else %}
                            <li class="nav-item"><a class="nav-link" href="{% url 'login' %}?next={{ request.path }}">Login</a></li>
                        {%endif%}

                        <li class="nav-item dropdown">
                            <a class="nav-link dropdown-toggle" id="themeToggleDropdown" role="button" data-toggle="dropdown" aria-haspopup="true" aria-expanded="false">
                                Theme
                            </a>
                            <div class="dropdown-menu" aria-labelledby="themeToggleDropdown">
                                <button id="theme-toggle" class="dropdown-item" onclick="toggleTheme()">Dark/Light Mode</button>
                            </div>
                        </li>
                    </ul>
                
                
                </div> 
            </div>
        </div>
    </nav>
    <!-- Page Content -->
    <div class="flex-grow-1" id = "content"> 
        {% block content %}{% endblock %}
    </div>

    {% block scripts %}
    {% endblock %}

    {% block footer %}
    <footer class="footer mt-auto">
        <div class="container text-center">
            <p>Created by Group 2</p>
        </div>
    </footer>
    {% endblock %}

    
    
<!-- Bootstrap and jQuery JS -->
<script src="https://code.jquery.com/jquery-3.5.1.slim.min.js"></script>
<script src="https://cdn.jsdelivr.net/npm/bootstrap@4.5.2/dist/js/bootstrap.bundle.min.js"></script>
<!-- Theme toggle script -->
<script>
    
    function toggleTheme() {
        const body = document.body;
        const currentTheme = body.getAttribute('data-theme');

        // Toggle the theme
        const newTheme = currentTheme === 'dark' ? 'light' : 'dark';
        body.setAttribute('data-theme', newTheme);
        
        // Save preference to localStorage
        localStorage.setItem('theme', newTheme);
    }

    // Check local storage for theme preference on page load
    document.addEventListener('DOMContentLoaded', () => {
        const savedTheme = localStorage.getItem('theme') || 'light'; // Default to light
        document.body.setAttribute('data-theme', savedTheme);
    });


</script>
<style>
    /* Dark and Light Theme Styles */
    body[data-theme='light'] {
    background-color: #ffffff; /* Light background */
    color: #000000; /* Dark text */
    }

    body[data-theme='dark'] {
        background-color: #000000; /* Dark background */
        color: #ffffff; /* Light text */
    }

    
</style>
</div>
</body>
</html><|MERGE_RESOLUTION|>--- conflicted
+++ resolved
@@ -44,11 +44,7 @@
                             </a>
                             <div class="dropdown-menu" aria-labelledby="viewToggleDropdown">
                                 <a class="dropdown-item" href="{% url 'calendar' user.id %}">Monthly</a>
-<<<<<<< HEAD
-                                <a class="dropdown-item" href="#">Weekly</a>
-=======
                                 <a class="dropdown-item" href="{% url 'calendarweek' user.id %}">Weekly</a>
->>>>>>> a907c322
                             </div>
                         </li>
                             <li class="nav-item"><a class="nav-link" href="{% url 'todo_list' %}">To-Do List</a></li>
